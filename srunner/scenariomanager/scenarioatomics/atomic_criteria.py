--- conflicted
+++ resolved
@@ -446,36 +446,6 @@
         """
         new_status = py_trees.common.Status.RUNNING
 
-<<<<<<< HEAD
-=======
-        # Deactivate/Activate checking by blackboard message
-        active = py_trees.blackboard.Blackboard().get('AC_SwitchActorBlockedTest')
-        if active is not None:
-            self._active = active
-            self._time_last_valid_state = GameTime.get_time()
-            py_trees.blackboard.Blackboard().set("AC_SwitchActorBlockedTest", None, overwrite=True)
-
-        if self._active:
-            linear_speed = CarlaDataProvider.get_velocity(self.actor)
-            if linear_speed is not None:
-                if linear_speed < self._min_speed and self._time_last_valid_state:
-                    if (GameTime.get_time() - self._time_last_valid_state) > self._max_time:
-                        # The actor has been "blocked" for too long, save the data
-                        self.test_status = "FAILURE"
-
-                        vehicle_location = CarlaDataProvider.get_location(self.actor)
-                        event = TrafficEvent(event_type=TrafficEventType.VEHICLE_BLOCKED, frame=GameTime.get_frame())
-                        event.set_message('Agent got blocked at (x={}, y={}, z={})'.format(
-                            round(vehicle_location.x, 3),
-                            round(vehicle_location.y, 3),
-                            round(vehicle_location.z, 3))
-                        )
-                        event.set_dict({'location': vehicle_location})
-                        self.events.append(event)
-                else:
-                    self._time_last_valid_state = GameTime.get_time()
-
->>>>>>> da0da43e
         if self._terminate_on_failure and (self.test_status == "FAILURE"):
             new_status = py_trees.common.Status.FAILURE
 
